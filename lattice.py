--- conflicted
+++ resolved
@@ -13,7 +13,6 @@
 
 zvect = np.array([0.,0.,1.])
 
-<<<<<<< HEAD
 class LGH(object):
     """
     Contains the definition of the LGH, including the set of all posible
@@ -72,9 +71,6 @@
 
 
 class SurfUnitCell(object):
-=======
-class UnitCell(object):
->>>>>>> e658f7ff
     """ Class that contains the basic unit cell for the skeleton structure of the LGH.
     In our standard use case, this means the surface
     """
@@ -82,41 +78,10 @@
 
         self.atoms = atoms
 
-<<<<<<< HEAD
         self.cell = atoms.cell
         self.nsites = len(sites_list)
 
         self.sites_list = sorted(sites_list,key=lambda site: site.name)
-=======
-        # Define the default height for the slab
-        if h0:
-            self.h0 = h0
-        else:
-            self.h0 = max([at.position[2] for at in self.atoms]) + DELTA_H_SMALL
-
-        self.sites_pos = []
-        if sites_pos:
-            for isite, site_pos in enumerate(sites_pos):
-                if len(site_pos) == 2:
-                    self.sites_pos.append(site_pos[0]*self.cell[0] +
-                                          site_pos[1]*self.cell[1] +
-                                          self.h0*zvect)
-                elif len(site_pos) == 3:
-                    self.sites_pos.append(np.array(site_pos))
-                else:
-                    raise ValueError('Wrong positon for site nr {:2d}'.format(isite))
-
-        self.nsites = len(sites_pos)
-        if sites_names:
-            if len(sites_names) != self.nsites:
-                raise ValueError('Number of names does not match number of sites')
-            for site_name in sites_names:
-                if not isinstance(site_name, str):
-                    raise TypeError('Sites names must be strings')
-            self.sites_names = sites_names
-        else:
-            self.sites_names = ['site{:02d}'.format(j) for j in xrange(len(self.nsites))]
->>>>>>> e658f7ff
 
 class Adsorbate(object):
     """
@@ -156,7 +121,6 @@
         if max_radius is not None:
             self.max_radius = max_radius
 
-<<<<<<< HEAD
 class Site(object):
     """Class that defines a site in the SurfaceUnitCell.
     Heavily inspired in the kmos.types.Site class.
@@ -204,38 +168,6 @@
 
 
 class Config(object):
-=======
-    def __eq__(self,other):
-        if isinstance(other,Adsorbate) and other.name = self.name:
-            return True
-        else:
-            return False
-
-class LGH(object):
-    """
-    Deifinition of the LGH
-
-    The main class for this package, will override the one in __init__ when fully
-    implmeneted
-    """
-    def __init__(self,**kwargs):
-        attributes = ['adsorbate_list','cluster_list','config_list']
-        for key, value in kwargs.items():
-            if key in attributes:
-                setattr(self, key, value)
-
-    def add_adsorbate(self,adsorbate):
-        pass
-
-    def add_cluster(self,cluster):
-        pass
-
-    def add_config(self,config):
-        pass
-
-
-class Configuration(object):
->>>>>>> e658f7ff
     """
     Defines a configuration instance
     """
@@ -339,7 +271,6 @@
             atoms += toadd
         return atoms
 
-<<<<<<< HEAD
     def calculate_matrix(self):
 
         if not self.lgh:
@@ -395,6 +326,7 @@
 
 
     def __eq__(self,other):
+        ## TODO build this
         return False
 
 
@@ -414,80 +346,4 @@
     def __init__(self, name, energy, cluster_list):
         self.name = name
         self.energy = energy
-        self.clusters = cluster_list
-=======
-    def get_cluster_multiplicity(self,cluster):
-        """
-        Returns the number of times a cluster is repeated in the configuration
-
-        All cluster that have at leaste one of its participating sites within
-        the Configuration unit cell are counted
-
-        Args
-        ---
-
-        cluster (Cluster) : Instance of the Cluster class
-        """
-
-        NREP = 1 # TODO make update with cluster size
-
-        # Go through 2*NREP+1 copies of the lattice
-        for ix in xrange(-NREP,NREP+1):
-            for iy in xrange(-NREP,NREP+1):
-                # Check each cluster around each point
-                for instance in cluster.instance_list:
-                    # Check if cluster touches central cell
-
-                    # Check if cluster is on cell
-
-    def __eq__(self,other):
-        ## TODO build this
-        return False
-
-
-class Cluster(object):
-    """
-    Defines a cluster class to be included in a cluster expansion
-
-    For now, symmetry is NOT automatically taken into account
-    """
-
-    def __init__(self,name,instances_list):
-        """
-        Initialize a cluster class
-
-        Args
-        ---
-        name (str) : identifing name of the cluster
-        instances_list (list[(adsorbate,[dx,dy,site])]) : list of sets of
-            (relative) coordinates that define the cluster
-        """
-        self.name = name
-        self.instances_list = instances_list
-
-
-
-
-
-# class Lattice(object):
-#     def __init__(self,unit_cell,size):
-#         self.dim = unit_cell.dim
-#         if isinstance( size, list):
-#             if len(cell) != dim:
-#                 raise ValueError('Lattice size and dim incompatible')
-#             for x in size:
-#                 if not isinstance(x, int):
-#                     raise TypeError('Lattice size must be integer')
-#             self.size = size
-#         elif isinstance(size, ( int) ):
-#             self.size = ( size,) * 3
-#         else:
-#             raise TypeError('size of wront type')
-
-#         self.volume = unit_cell.nsites
-#         for i in range(self.dim):
-#             self.volume *= size[i]
-
-#     def lattice2number(coord):
-#         pass
->>>>>>> e658f7ff
+        self.clusters = cluster_list